[package]
name = "viewer"
version = "0.1.0"
authors = ["Kitamura <ymyk6602@gmail.com>"]
edition = "2018"

# See more keys and their definitions at https://doc.rust-lang.org/cargo/reference/manifest.html

[dependencies]
sdl2 = "0.34.5"
gl = "0.14.0"
cgmath = "0.18.0"
c_str_macro = "1.0.3"
imgui = "0.7.0"
<<<<<<< HEAD
imgui-sdl2 = "0.14.0"
imgui-opengl-renderer = "0.11.1"
=======
imgui-sdl2 = "0.14.1"
imgui-opengl-renderer = "0.11.0"
>>>>>>> 7f091562
image = "0.23.14"
log = "0.4"
anyhow = "1.0.45"
thiserror = "1.0.30"<|MERGE_RESOLUTION|>--- conflicted
+++ resolved
@@ -12,13 +12,8 @@
 cgmath = "0.18.0"
 c_str_macro = "1.0.3"
 imgui = "0.7.0"
-<<<<<<< HEAD
-imgui-sdl2 = "0.14.0"
+imgui-sdl2 = "0.14.1"
 imgui-opengl-renderer = "0.11.1"
-=======
-imgui-sdl2 = "0.14.1"
-imgui-opengl-renderer = "0.11.0"
->>>>>>> 7f091562
 image = "0.23.14"
 log = "0.4"
 anyhow = "1.0.45"
